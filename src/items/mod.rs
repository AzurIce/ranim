--- conflicted
+++ resolved
@@ -1,10 +1,7 @@
 use group::Group;
-<<<<<<< HEAD
 // use variadics_please::all_tuples;
-=======
 #[cfg(feature = "serde")]
 use serde::{Deserialize, Serialize};
->>>>>>> 8e927218
 
 use crate::{
     animation::{AnimSchedule, AnimationSpan},
